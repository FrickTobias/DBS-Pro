--- conflicted
+++ resolved
@@ -1,11 +1,8 @@
 import pandas as pd
-<<<<<<< HEAD
 import dnaio
+import os
 
 from dbspro.utils import get_abcs
-=======
-import os
->>>>>>> 3bd17913
 
 # Read sample and handles files.
 abc = get_abcs(config["abc_sequences"])
@@ -68,26 +65,16 @@
 "Demultiplexes ABC sequnces and trims it to give ABC-specific UMI fastq files."
 rule demultiplex_abc:
     output:
-<<<<<<< HEAD
-        reads=touch(expand("{{dir}}/ABCs/{name}-UMI-raw.fastq.gz", name=abc['Target']))
-    input:
-        reads="{dir}/trimmed-abc.fastq.gz"
-    log: "{dir}/log_files/cutadapt-id-abc.log"
-=======
-        reads="{sample}-UMI-raw.fastq.gz"
+        reads=touch(expand("ABCs/{name}-UMI-raw.fastq.gz", name=abc['Target']))
     input:
         reads="trimmed-abc.fastq.gz"
-    log: "log_files/cutadapt-id-abc-{sample}.log"
-    threads: 20
-    params:
-        seq = lambda wildcards: abc['Barcode-sequence'][wildcards.sample]
->>>>>>> 3bd17913
+    log: "log_files/cutadapt-id-abc.log"
     shell:
         "cutadapt"
         " -g file:{config[abc_sequences]}"
         " --no-indels"
         " -e 0.2"
-        " -o {wildcards.dir}/ABCs/{{name}}-UMI-raw.fastq.gz"
+        " -o ABCs/{{name}}-UMI-raw.fastq.gz"
         " {input.reads}"
         " > {log}"
 
@@ -113,17 +100,10 @@
 " a empty output file will also be created."
 rule abc_cluster:
     output:
-<<<<<<< HEAD
-        clusters="{dir}/ABCs/{sample}-UMI-clusters.txt"
+        clusters="ABCs/{sample}-UMI-clusters.txt"
     input:
-        reads="{dir}/ABCs/{sample}-UMI-raw.fastq.gz"
-    log: "{dir}/ABCs/log_files/starcode-abc-cluster-{sample}.log"
-=======
-        clusters="{sample}-UMI-clusters.txt"
-    input:
-        reads="{sample}-UMI-raw.fastq.gz"
-    log: "log_files/starcode-abc-cluster-{sample}.log"
->>>>>>> 3bd17913
+        reads="ABCs/{sample}-UMI-raw.fastq.gz"
+    log: "ABCs/log_files/starcode-abc-cluster-{sample}.log"
     threads: 20
     shell:
         "if [ -s {input.reads} ]; then"
@@ -160,15 +140,9 @@
         umi_plot="umi-density-plot.png",
         reads_plot="read-density-plot.png"
     input:
-<<<<<<< HEAD
-        dbs_fasta="{dir}/dbs-corrected.fasta",
-        abc_fastas=expand("{{dir}}/ABCs/{abc}-UMI-corrected.fasta", abc=abc['Target'])
-    log: "{dir}/log_files/analyze.log"
-=======
         dbs_fasta="dbs-corrected.fasta",
-        abc_fastas=expand("{abc}-UMI-corrected.fasta", abc=abc['Antibody-target'])
+        abc_fastas=expand("ABCs/{abc}-UMI-corrected.fasta", abc=abc['Target'])
     log: "log_files/analyze.log"
->>>>>>> 3bd17913
     threads: 20
     shell:
         "dbspro analyze"
