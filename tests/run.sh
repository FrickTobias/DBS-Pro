--- conflicted
+++ resolved
@@ -4,11 +4,7 @@
 rm -rf outdir
 
 dbspro run -d outdir -f testdata/reads-10k-DBS.fastq.gz \
-<<<<<<< HEAD
-    construct-info/handles.tsv construct-info/ABC-sequences.fasta
-=======
-    ../construct-info/handles.tsv ../construct-info/ABC-sequences.tsv
->>>>>>> 3bd17913
+    ../construct-info/handles.tsv ../construct-info/ABC-sequences.fasta
 
 m=$(cat outdir/umi-counts.txt | md5sum | cut -f 1 -d" ")
 test $m == 6eb38680a896742e23cdfed7317ebc67